--- conflicted
+++ resolved
@@ -157,12 +157,7 @@
     files = [i for i in Path(file_settings.local_base_dir).rglob(
         file_settings.file_pattern)]
 
-<<<<<<< HEAD
-<<<<<<< Updated upstream
-        if not files:
-            logging.info(f"No files found in {subdir_pattern}")
-            continue
-=======
+
     if not files:
         logging.info(f"No files found in {file_settings.local_base_dir} with pattern "
                      f"{file_settings.file_pattern}")
@@ -176,21 +171,6 @@
 
         relative_path_dirnames = file_settings.get_relative_directory(file)
         relative_path_dirnames_split = os.path.split(relative_path_dirnames)
->>>>>>> Stashed changes
-=======
-    if not files:
-        logging.info(f"No files found in {file_settings.local_base_dir} with pattern "
-                     f"{file_settings.file_pattern}")
-        return
->>>>>>> c8735bc4
-
-    cmd_mkdir_log = []  # keep track of what directories have been created already
-
-    for file in files:
-        logging.debug(f"Evaluating file {file} ...")
-        if not file_setting.file_old_enough_for_upload(file):
-            continue
-        relative_path_dirnames = relative_path_dirnames = file_settings.get_relative_directory(file)
 
         remote_dir = file_settings.remote_base_dir + "/"
 
